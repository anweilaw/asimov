// Copyright (c) 2018-2020. The asimov developers
// Use of this source code is governed by an ISC
// license that can be found in the LICENSE file.

package syscontract

import (
	"encoding/json"
	"github.com/AsimovNetwork/asimov/ainterface"
	"github.com/AsimovNetwork/asimov/asiutil"
	"github.com/AsimovNetwork/asimov/chaincfg"
	"github.com/AsimovNetwork/asimov/common"
	"github.com/AsimovNetwork/asimov/protos"
	"github.com/AsimovNetwork/asimov/vm/fvm"
	"sync"
)

// Manager defines an contract manager that manages multiple system contracts and
// implements the blockchain.ContractManager interface so it can be seamlessly
// plugged into normal chain processing.
type Manager struct {
	chain fvm.ChainContext
	// genesis transaction data cache
	genesisDataCache map[common.ContractCode][]chaincfg.ContractInfo

	// unrestricted assets cache
<<<<<<< HEAD
	assetsUnrestrictedMtx        sync.Mutex
	assetsUnrestrictedCache      map[protos.Asset]*common.Hash
=======
	assetsUnrestrictedMtx   sync.Mutex
	assetsUnrestrictedCache map[protos.Asset]struct{}
>>>>>>> 6e633d13
	assetsUnrestrictedBlockCache map[int32][]protos.Asset
}

// Init manager by genesis data.
func (m *Manager) Init(chain fvm.ChainContext, dataBytes [] byte) error {
	var cMap map[common.ContractCode][]chaincfg.ContractInfo
	err := json.Unmarshal(dataBytes, &cMap)
	if err != nil {
		return err
	}
	m.chain = chain
	m.genesisDataCache = cMap
<<<<<<< HEAD
	m.assetsUnrestrictedCache = make(map[protos.Asset]*common.Hash)
=======
	m.assetsUnrestrictedCache = map[protos.Asset]struct{}{
		asiutil.AsimovAsset:struct{}{},
	}
>>>>>>> 6e633d13
	m.assetsUnrestrictedBlockCache = make(map[int32][]protos.Asset)
	return nil
}

func (m *Manager) IsLimitInCache(asset *protos.Asset) bool {
	m.assetsUnrestrictedMtx.Lock()
	defer m.assetsUnrestrictedMtx.Unlock()
	if _, ok := m.assetsUnrestrictedCache[*asset]; ok {
		return true
	}
	return false
}

// Get latest contract by height.
func (m *Manager) GetActiveContractByHeight(height int32, delegateAddr common.ContractCode) *chaincfg.ContractInfo {
	contracts, ok := m.genesisDataCache[delegateAddr]
	if !ok {
		return nil
	}
	for i := len(contracts) - 1; i >= 0; i-- {
		if height >= contracts[i].BlockHeight {
			return &contracts[i]
		}
	}
	return nil
}

// NewContractManager returns an empty struct of Manager
func NewContractManager() ainterface.ContractManager {
    return &Manager {}
}

// Ensure the Manager type implements the blockchain.ContractManager interface.
var _ ainterface.ContractManager = (*Manager)(nil)<|MERGE_RESOLUTION|>--- conflicted
+++ resolved
@@ -12,6 +12,7 @@
 	"github.com/AsimovNetwork/asimov/common"
 	"github.com/AsimovNetwork/asimov/protos"
 	"github.com/AsimovNetwork/asimov/vm/fvm"
+	"github.com/AsimovNetwork/asimov/vm/fvm/core/vm"
 	"sync"
 )
 
@@ -24,14 +25,9 @@
 	genesisDataCache map[common.ContractCode][]chaincfg.ContractInfo
 
 	// unrestricted assets cache
-<<<<<<< HEAD
-	assetsUnrestrictedMtx        sync.Mutex
-	assetsUnrestrictedCache      map[protos.Asset]*common.Hash
-=======
 	assetsUnrestrictedMtx   sync.Mutex
 	assetsUnrestrictedCache map[protos.Asset]struct{}
->>>>>>> 6e633d13
-	assetsUnrestrictedBlockCache map[int32][]protos.Asset
+	checkLimit  func(block *asiutil.Block, stateDB vm.StateDB, asset *protos.Asset) int
 }
 
 // Init manager by genesis data.
@@ -43,14 +39,8 @@
 	}
 	m.chain = chain
 	m.genesisDataCache = cMap
-<<<<<<< HEAD
-	m.assetsUnrestrictedCache = make(map[protos.Asset]*common.Hash)
-=======
-	m.assetsUnrestrictedCache = map[protos.Asset]struct{}{
-		asiutil.AsimovAsset:struct{}{},
-	}
->>>>>>> 6e633d13
-	m.assetsUnrestrictedBlockCache = make(map[int32][]protos.Asset)
+	m.assetsUnrestrictedCache = make(map[protos.Asset]struct{})
+	m.checkLimit = m.isLimit
 	return nil
 }
 
